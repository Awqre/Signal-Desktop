/* eslint-disable */

/* global Backbone: false */
/* global $: false */

/* global ConversationController: false */
/* global getAccountManager: false */
/* global Signal: false */
/* global storage: false */
/* global textsecure: false */
/* global Whisper: false */
/* global wrapDeferred: false */

(async function() {
  'use strict';

  const { IdleDetector, MessageDataMigrator } = Signal.Workflow;
  const { Errors, Message } = window.Signal.Types;
  const { upgradeMessageSchema } = window.Signal.Migrations;
  const { Migrations0DatabaseWithAttachmentData } = window.Signal.Migrations;
  const { Views } = window.Signal;

  // Implicitly used in `indexeddb-backbonejs-adapter`:
  // https://github.com/signalapp/Signal-Desktop/blob/4033a9f8137e62ed286170ed5d4941982b1d3a64/components/indexeddb-backbonejs-adapter/backbone-indexeddb.js#L569
  window.onInvalidStateError = function(e) {
    console.log(e);
  };

  console.log('background page reloaded');
  console.log('environment:', window.config.environment);

  var initialLoadComplete = false;
  window.owsDesktopApp = {};

  var title = window.config.name;
  if (window.config.environment !== 'production') {
    title += ' - ' + window.config.environment;
  }
  if (window.config.appInstance) {
    title += ' - ' + window.config.appInstance;
  }
  window.config.title = window.document.title = title;

  // start a background worker for ecc
  textsecure.startWorker('js/libsignal-protocol-worker.js');
  Whisper.KeyChangeListener.init(textsecure.storage.protocol);
  textsecure.storage.protocol.on('removePreKey', function() {
    getAccountManager().refreshPreKeys();
  });

  var SERVER_URL = window.config.serverUrl;
  var CDN_URL = window.config.cdnUrl;
  var messageReceiver;
  window.getSocketStatus = function() {
    if (messageReceiver) {
      return messageReceiver.getStatus();
    } else {
      return -1;
    }
  };
  Whisper.events = _.clone(Backbone.Events);
  var accountManager;
  window.getAccountManager = function() {
    if (!accountManager) {
      var USERNAME = storage.get('number_id');
      var PASSWORD = storage.get('password');
      accountManager = new textsecure.AccountManager(
        SERVER_URL,
        USERNAME,
        PASSWORD
      );
      accountManager.addEventListener('registration', function() {
        Whisper.Registration.markDone();
        console.log('dispatching registration event');
        Whisper.events.trigger('registration_done');
      });
    }
    return accountManager;
  };

  /* eslint-enable */
  const cancelInitializationMessage = Views.Initialization.setMessage();
  console.log('Start IndexedDB migrations');

  console.log('Run migrations on database with attachment data');
  await Migrations0DatabaseWithAttachmentData.run({ Backbone });

  console.log('Storage fetch');
  storage.fetch();

  const idleDetector = new IdleDetector();
  let isMigrationWithIndexComplete = false;
  let isMigrationWithoutIndexComplete = false;
  idleDetector.on('idle', async () => {
    const NUM_MESSAGES_PER_BATCH = 1;

    if (!isMigrationWithIndexComplete) {
      const batchWithIndex = await MessageDataMigrator.processNext({
        BackboneMessage: Whisper.Message,
        BackboneMessageCollection: Whisper.MessageCollection,
        numMessagesPerBatch: NUM_MESSAGES_PER_BATCH,
        upgradeMessageSchema,
      });
      console.log('Upgrade message schema (with index):', batchWithIndex);
      isMigrationWithIndexComplete = batchWithIndex.done;
    }

    if (!isMigrationWithoutIndexComplete) {
      const database = Migrations0DatabaseWithAttachmentData.getDatabase();
      const batchWithoutIndex = await MessageDataMigrator.processNextBatchWithoutIndex(
        {
          databaseName: database.name,
          minDatabaseVersion: database.version,
          numMessagesPerBatch: NUM_MESSAGES_PER_BATCH,
          upgradeMessageSchema,
        }
      );
      console.log('Upgrade message schema (without index):', batchWithoutIndex);
      isMigrationWithoutIndexComplete = batchWithoutIndex.done;
    }

    const areAllMigrationsComplete =
      isMigrationWithIndexComplete && isMigrationWithoutIndexComplete;
    if (areAllMigrationsComplete) {
      idleDetector.stop();
    }
  });
  /* eslint-disable */

  // We need this 'first' check because we don't want to start the app up any other time
  //   than the first time. And storage.fetch() will cause onready() to fire.
  var first = true;
  storage.onready(function() {
    if (!first) {
      return;
    }
    first = false;

    ConversationController.load().then(start, start);
  });

  Whisper.events.on('shutdown', function() {
    idleDetector.stop();

    if (messageReceiver) {
      messageReceiver.close().then(function() {
        Whisper.events.trigger('shutdown-complete');
      });
    } else {
      Whisper.events.trigger('shutdown-complete');
    }
  });

  Whisper.events.on('setupWithImport', function() {
    var appView = window.owsDesktopApp.appView;
    if (appView) {
      appView.openImporter();
    }
  });

  Whisper.events.on('setupAsNewDevice', function() {
    var appView = window.owsDesktopApp.appView;
    if (appView) {
      appView.openInstaller();
    }
  });

  Whisper.events.on('setupAsStandalone', function() {
    var appView = window.owsDesktopApp.appView;
    if (appView) {
      appView.openStandalone();
    }
  });

  function start() {
    var currentVersion = window.config.version;
    var lastVersion = storage.get('version');
    var newVersion = !lastVersion || currentVersion !== lastVersion;
    storage.put('version', currentVersion);

    if (newVersion) {
      console.log('New version detected:', currentVersion);
    }

    window.dispatchEvent(new Event('storage_ready'));

    console.log('listening for registration events');
    Whisper.events.on('registration_done', function() {
      console.log('handling registration event');
      Whisper.RotateSignedPreKeyListener.init(Whisper.events, newVersion);
      connect(true);
    });

    cancelInitializationMessage();
    var appView = (window.owsDesktopApp.appView = new Whisper.AppView({
      el: $('body'),
    }));

    Whisper.WallClockListener.init(Whisper.events);
    Whisper.ExpiringMessagesListener.init(Whisper.events);

    if (Whisper.Import.isIncomplete()) {
      console.log('Import was interrupted, showing import error screen');
      appView.openImporter();
    } else if (Whisper.Registration.everDone()) {
      Whisper.RotateSignedPreKeyListener.init(Whisper.events, newVersion);
      connect();
      appView.openInbox({
        initialLoadComplete: initialLoadComplete,
      });
    } else if (window.config.importMode) {
      appView.openImporter();
    } else {
      appView.openInstaller();
    }

    Whisper.events.on('showDebugLog', function() {
      appView.openDebugLog();
    });
    Whisper.events.on('showSettings', () => {
      if (!appView || !appView.inboxView) {
        console.log(
          "background: Event: 'showSettings':" +
            ' Expected `appView.inboxView` to exist.'
        );
        return;
      }
      appView.inboxView.showSettings();
    });
    Whisper.events.on('unauthorized', function() {
      appView.inboxView.networkStatusView.update();
    });
    Whisper.events.on('reconnectTimer', function() {
      appView.inboxView.networkStatusView.setSocketReconnectInterval(60000);
    });
    Whisper.events.on('contactsync', function() {
      if (appView.installView) {
        appView.openInbox();
      }
    });

    window.addEventListener('focus', () => Whisper.Notifications.clear());
<<<<<<< HEAD
    window.addEventListener('unload', () => Whisper.Notifications.clear());
=======
    window.addEventListener('unload', () => Whisper.Notifications.fastClear());

    Whisper.events.on('showConversation', function(conversation) {
      if (appView) {
        appView.openConversation(conversation);
      }
    });
>>>>>>> 877cbfc3

    Whisper.Notifications.on('click', function(conversation) {
      showWindow();
      if (conversation) {
        appView.openConversation(conversation);
      } else {
        appView.openInbox({
          initialLoadComplete: initialLoadComplete,
        });
      }
    });
  }

  window.getSyncRequest = function() {
    return new textsecure.SyncRequest(textsecure.messaging, messageReceiver);
  };

  Whisper.events.on('start-shutdown', function() {
    if (messageReceiver) {
      messageReceiver.close().then(function() {
        Whisper.events.trigger('shutdown-complete');
      });
    } else {
      Whisper.events.trigger('shutdown-complete');
    }
  });

  var disconnectTimer = null;
  function onOffline() {
    console.log('offline');

    window.removeEventListener('offline', onOffline);
    window.addEventListener('online', onOnline);

    // We've received logs from Linux where we get an 'offline' event, then 30ms later
    //   we get an online event. This waits a bit after getting an 'offline' event
    //   before disconnecting the socket manually.
    disconnectTimer = setTimeout(disconnect, 1000);
  }

  function onOnline() {
    console.log('online');

    window.removeEventListener('online', onOnline);
    window.addEventListener('offline', onOffline);

    if (disconnectTimer && isSocketOnline()) {
      console.log('Already online. Had a blip in online/offline status.');
      clearTimeout(disconnectTimer);
      disconnectTimer = null;
      return;
    }
    if (disconnectTimer) {
      clearTimeout(disconnectTimer);
      disconnectTimer = null;
    }

    connect();
  }

  function isSocketOnline() {
    var socketStatus = window.getSocketStatus();
    return (
      socketStatus === WebSocket.CONNECTING || socketStatus === WebSocket.OPEN
    );
  }

  function disconnect() {
    console.log('disconnect');

    // Clear timer, since we're only called when the timer is expired
    disconnectTimer = null;

    if (messageReceiver) {
      messageReceiver.close();
    }
  }

  var connectCount = 0;
  async function connect(firstRun) {
    console.log('connect');

    // Bootstrap our online/offline detection, only the first time we connect
    if (connectCount === 0 && navigator.onLine) {
      window.addEventListener('offline', onOffline);
    }
    if (connectCount === 0 && !navigator.onLine) {
      console.log(
        'Starting up offline; will connect when we have network access'
      );
      window.addEventListener('online', onOnline);
      onEmpty(); // this ensures that the loading screen is dismissed
      return;
    }

    if (!Whisper.Registration.everDone()) {
      return;
    }
    if (Whisper.Import.isIncomplete()) {
      return;
    }

    if (messageReceiver) {
      messageReceiver.close();
    }

    var USERNAME = storage.get('number_id');
    var PASSWORD = storage.get('password');
    var mySignalingKey = storage.get('signaling_key');

    connectCount += 1;
    var options = {
      retryCached: connectCount === 1,
    };

    Whisper.Notifications.disable(); // avoid notification flood until empty

    // initialize the socket and start listening for messages
    messageReceiver = new textsecure.MessageReceiver(
      SERVER_URL,
      USERNAME,
      PASSWORD,
      mySignalingKey,
      options
    );
    messageReceiver.addEventListener('message', onMessageReceived);
    messageReceiver.addEventListener('delivery', onDeliveryReceipt);
    messageReceiver.addEventListener('contact', onContactReceived);
    messageReceiver.addEventListener('group', onGroupReceived);
    messageReceiver.addEventListener('sent', onSentMessage);
    messageReceiver.addEventListener('readSync', onReadSync);
    messageReceiver.addEventListener('read', onReadReceipt);
    messageReceiver.addEventListener('verified', onVerified);
    messageReceiver.addEventListener('error', onError);
    messageReceiver.addEventListener('empty', onEmpty);
    messageReceiver.addEventListener('progress', onProgress);
    messageReceiver.addEventListener('configuration', onConfiguration);

    window.textsecure.messaging = new textsecure.MessageSender(
      SERVER_URL,
      USERNAME,
      PASSWORD,
      CDN_URL
    );

    // Because v0.43.2 introduced a bug that lost contact details, v0.43.4 introduces
    //   a one-time contact sync to restore all lost contact/group information. We
    //   disable this checking if a user is first registering.
    var key = 'chrome-contact-sync-v0.43.4';
    if (!storage.get(key)) {
      storage.put(key, true);

      if (!firstRun && textsecure.storage.user.getDeviceId() != '1') {
        window.getSyncRequest();
      }
    }

    /* eslint-enable */
    const deviceId = textsecure.storage.user.getDeviceId();
    const { sendRequestConfigurationSyncMessage } = textsecure.messaging;
    const status = await Signal.Startup.syncReadReceiptConfiguration({
      deviceId,
      sendRequestConfigurationSyncMessage,
      storage,
    });
    console.log('Sync read receipt configuration status:', status);

    if (firstRun === true && deviceId !== '1') {
      const hasThemeSetting = Boolean(storage.get('theme-setting'));
      if (!hasThemeSetting && textsecure.storage.get('userAgent') === 'OWI') {
        storage.put('theme-setting', 'ios');
        onChangeTheme();
      }
      const syncRequest = new textsecure.SyncRequest(
        textsecure.messaging,
        messageReceiver
      );
      Whisper.events.trigger('contactsync:begin');
      syncRequest.addEventListener('success', () => {
        console.log('sync successful');
        storage.put('synced_at', Date.now());
        Whisper.events.trigger('contactsync');
      });
      syncRequest.addEventListener('timeout', () => {
        console.log('sync timed out');
        Whisper.events.trigger('contactsync');
      });

      if (Whisper.Import.isComplete()) {
        textsecure.messaging.sendRequestConfigurationSyncMessage().catch(e => {
          console.log(e);
        });
      }
    }

    storage.onready(async () => {
      const shouldSkipAttachmentMigrationForNewUsers = firstRun === true;
      if (shouldSkipAttachmentMigrationForNewUsers) {
        const database = Migrations0DatabaseWithAttachmentData.getDatabase();
        const connection = await Signal.Database.open(
          database.name,
          database.version
        );
        await Signal.Settings.markAttachmentMigrationComplete(connection);
      }
      idleDetector.start();
    });
  }
  /* eslint-disable */

  function onChangeTheme() {
    var view = window.owsDesktopApp.appView;
    if (view) {
      view.applyTheme();
    }
  }
  function onEmpty() {
    initialLoadComplete = true;

    var interval = setInterval(function() {
      var view = window.owsDesktopApp.appView;
      if (view) {
        clearInterval(interval);
        interval = null;
        view.onEmpty();
      }
    }, 500);

    Whisper.Notifications.enable();
  }
  function onProgress(ev) {
    var count = ev.count;

    var view = window.owsDesktopApp.appView;
    if (view) {
      view.onProgress(count);
    }
  }
  function onConfiguration(ev) {
    storage.put('read-receipt-setting', ev.configuration.readReceipts);
  }

  function onContactReceived(ev) {
    var details = ev.contactDetails;

    var id = details.number;

    if (id === textsecure.storage.user.getNumber()) {
      // special case for syncing details about ourselves
      if (details.profileKey) {
        console.log('Got sync message with our own profile key');
        storage.put('profileKey', details.profileKey);
      }
    }

    var c = new Whisper.Conversation({
      id: id,
    });
    var error = c.validateNumber();
    if (error) {
      console.log('Invalid contact received:', Errors.toLogFormat(error));
      return;
    }

    return ConversationController.getOrCreateAndWait(id, 'private')
      .then(function(conversation) {
        var activeAt = conversation.get('active_at');

        // The idea is to make any new contact show up in the left pane. If
        //   activeAt is null, then this contact has been purposefully hidden.
        if (activeAt !== null) {
          activeAt = activeAt || Date.now();
        }

        if (details.profileKey) {
          conversation.set({ profileKey: details.profileKey });
        }

        if (typeof details.blocked !== 'undefined') {
          if (details.blocked) {
            storage.addBlockedNumber(id);
          } else {
            storage.removeBlockedNumber(id);
          }
        }

        return wrapDeferred(
          conversation.save({
            name: details.name,
            avatar: details.avatar,
            color: details.color,
            active_at: activeAt,
          })
        ).then(function() {
          const { expireTimer } = details;
          const isValidExpireTimer = typeof expireTimer === 'number';
          if (!isValidExpireTimer) {
            console.log(
              'Ignore invalid expire timer.',
              'Expected numeric `expireTimer`, got:',
              expireTimer
            );
            return;
          }

          var source = textsecure.storage.user.getNumber();
          var receivedAt = Date.now();
          return conversation.updateExpirationTimer(
            expireTimer,
            source,
            receivedAt,
            { fromSync: true }
          );
        });
      })
      .then(function() {
        if (details.verified) {
          var verified = details.verified;
          var ev = new Event('verified');
          ev.verified = {
            state: verified.state,
            destination: verified.destination,
            identityKey: verified.identityKey.toArrayBuffer(),
          };
          ev.viaContactSync = true;
          return onVerified(ev);
        }
      })
      .then(ev.confirm)
      .catch(function(error) {
        console.log('onContactReceived error:', Errors.toLogFormat(error));
      });
  }

  function onGroupReceived(ev) {
    var details = ev.groupDetails;
    var id = details.id;

    return ConversationController.getOrCreateAndWait(id, 'group').then(function(
      conversation
    ) {
      var updates = {
        name: details.name,
        members: details.members,
        avatar: details.avatar,
        type: 'group',
      };
      if (details.active) {
        var activeAt = conversation.get('active_at');

        // The idea is to make any new group show up in the left pane. If
        //   activeAt is null, then this group has been purposefully hidden.
        if (activeAt !== null) {
          updates.active_at = activeAt || Date.now();
        }
        updates.left = false;
      } else {
        updates.left = true;
      }

      return wrapDeferred(conversation.save(updates))
        .then(function() {
          const { expireTimer } = details;
          const isValidExpireTimer = typeof expireTimer === 'number';
          if (!isValidExpireTimer) {
            console.log(
              'Ignore invalid expire timer.',
              'Expected numeric `expireTimer`, got:',
              expireTimer
            );
            return;
          }

          var source = textsecure.storage.user.getNumber();
          var receivedAt = Date.now();
          return conversation.updateExpirationTimer(
            expireTimer,
            source,
            receivedAt,
            { fromSync: true }
          );
        })
        .then(ev.confirm);
    });
  }

  /* eslint-enable */

  // Descriptors
  const getGroupDescriptor = group => ({
    type: Message.GROUP,
    id: group.id,
  });

  // Matches event data from `libtextsecure` `MessageReceiver::handleSentMessage`:
  const getDescriptorForSent = ({ message, destination }) =>
    message.group
      ? getGroupDescriptor(message.group)
      : { type: Message.PRIVATE, id: destination };

  // Matches event data from `libtextsecure` `MessageReceiver::handleDataMessage`:
  const getDescriptorForReceived = ({ message, source }) =>
    message.group
      ? getGroupDescriptor(message.group)
      : { type: Message.PRIVATE, id: source };

  function createMessageHandler({
    createMessage,
    getMessageDescriptor,
    handleProfileUpdate,
  }) {
    return async event => {
      const { data, confirm } = event;

      const messageDescriptor = getMessageDescriptor(data);

      const { PROFILE_KEY_UPDATE } = textsecure.protobuf.DataMessage.Flags;
      // eslint-disable-next-line no-bitwise
      const isProfileUpdate = Boolean(data.message.flags & PROFILE_KEY_UPDATE);
      if (isProfileUpdate) {
        return handleProfileUpdate({ data, confirm, messageDescriptor });
      }

      const message = createMessage(data);
      const isDuplicate = await isMessageDuplicate(message);
      if (isDuplicate) {
        console.log('Received duplicate message', message.idForLogging());
        return event.confirm();
      }

      const upgradedMessage = await upgradeMessageSchema(data.message);
      await ConversationController.getOrCreateAndWait(
        messageDescriptor.id,
        messageDescriptor.type
      );
      return message.handleDataMessage(upgradedMessage, event.confirm, {
        initialLoadComplete,
      });
    };
  }

  // Received:
  async function handleMessageReceivedProfileUpdate({
    data,
    confirm,
    messageDescriptor,
  }) {
    const profileKey = data.message.profileKey.toArrayBuffer();
    const sender = await ConversationController.getOrCreateAndWait(
      messageDescriptor.id,
      'private'
    );
    await sender.setProfileKey(profileKey);
    return confirm();
  }

  const onMessageReceived = createMessageHandler({
    handleProfileUpdate: handleMessageReceivedProfileUpdate,
    getMessageDescriptor: getDescriptorForReceived,
    createMessage: initIncomingMessage,
  });

  // Sent:
  async function handleMessageSentProfileUpdate({
    confirm,
    messageDescriptor,
  }) {
    const conversation = await ConversationController.getOrCreateAndWait(
      messageDescriptor.id,
      messageDescriptor.type
    );
    await conversation.save({ profileSharing: true });
    return confirm();
  }

  function createSentMessage(data) {
    const now = Date.now();
    return new Whisper.Message({
      source: textsecure.storage.user.getNumber(),
      sourceDevice: data.device,
      sent_at: data.timestamp,
      received_at: now,
      conversationId: data.destination,
      type: 'outgoing',
      sent: true,
      expirationStartTimestamp: data.expirationStartTimestamp,
    });
  }

  const onSentMessage = createMessageHandler({
    handleProfileUpdate: handleMessageSentProfileUpdate,
    getMessageDescriptor: getDescriptorForSent,
    createMessage: createSentMessage,
  });
  /* eslint-disable */

  function isMessageDuplicate(message) {
    return new Promise(function(resolve) {
      var fetcher = new Whisper.Message();
      var options = {
        index: {
          name: 'unique',
          value: [
            message.get('source'),
            message.get('sourceDevice'),
            message.get('sent_at'),
          ],
        },
      };

      fetcher.fetch(options).always(function() {
        if (fetcher.get('id')) {
          return resolve(true);
        }

        return resolve(false);
      });
    }).catch(function(error) {
      console.log('isMessageDuplicate error:', Errors.toLogFormat(error));
      return false;
    });
  }

  function initIncomingMessage(data) {
    var message = new Whisper.Message({
      source: data.source,
      sourceDevice: data.sourceDevice,
      sent_at: data.timestamp,
      received_at: data.receivedAt || Date.now(),
      conversationId: data.source,
      type: 'incoming',
      unread: 1,
    });

    return message;
  }

  function onError(ev) {
    var error = ev.error;
    console.log('background onError:', Errors.toLogFormat(error));

    if (
      error.name === 'HTTPError' &&
      (error.code == 401 || error.code == 403)
    ) {
      Whisper.events.trigger('unauthorized');

      console.log(
        'Client is no longer authorized; deleting local configuration'
      );
      Whisper.Registration.remove();
      var previousNumberId = textsecure.storage.get('number_id');

      textsecure.storage.protocol.removeAllConfiguration().then(
        function() {
          // These two bits of data are important to ensure that the app loads up
          //   the conversation list, instead of showing just the QR code screen.
          Whisper.Registration.markEverDone();
          textsecure.storage.put('number_id', previousNumberId);
          console.log('Successfully cleared local configuration');
        },
        function(error) {
          console.log(
            'Something went wrong clearing local configuration',
            error && error.stack ? error.stack : error
          );
        }
      );

      return;
    }

    if (error.name === 'HTTPError' && error.code == -1) {
      // Failed to connect to server
      if (navigator.onLine) {
        console.log('retrying in 1 minute');
        setTimeout(connect, 60000);

        Whisper.events.trigger('reconnectTimer');
      }
      return;
    }

    if (ev.proto) {
      if (error.name === 'MessageCounterError') {
        if (ev.confirm) {
          ev.confirm();
        }
        // Ignore this message. It is likely a duplicate delivery
        // because the server lost our ack the first time.
        return;
      }
      var envelope = ev.proto;
      var message = initIncomingMessage(envelope);

      return message.saveErrors(error).then(function() {
        var id = message.get('conversationId');
        return ConversationController.getOrCreateAndWait(id, 'private').then(
          function(conversation) {
            conversation.set({
              active_at: Date.now(),
              unreadCount: conversation.get('unreadCount') + 1,
            });

            var conversation_timestamp = conversation.get('timestamp');
            var message_timestamp = message.get('timestamp');
            if (
              !conversation_timestamp ||
              message_timestamp > conversation_timestamp
            ) {
              conversation.set({ timestamp: message.get('sent_at') });
            }

            conversation.trigger('newmessage', message);
            conversation.notify(message);

            if (ev.confirm) {
              ev.confirm();
            }

            return new Promise(function(resolve, reject) {
              conversation.save().then(resolve, reject);
            });
          }
        );
      });
    }

    throw error;
  }

  function onReadReceipt(ev) {
    var read_at = ev.timestamp;
    var timestamp = ev.read.timestamp;
    var reader = ev.read.reader;
    console.log('read receipt', reader, timestamp);

    if (!storage.get('read-receipt-setting')) {
      return ev.confirm();
    }

    var receipt = Whisper.ReadReceipts.add({
      reader: reader,
      timestamp: timestamp,
      read_at: read_at,
    });

    receipt.on('remove', ev.confirm);

    // Calling this directly so we can wait for completion
    return Whisper.ReadReceipts.onReceipt(receipt);
  }

  function onReadSync(ev) {
    var read_at = ev.timestamp;
    var timestamp = ev.read.timestamp;
    var sender = ev.read.sender;
    console.log('read sync', sender, timestamp);

    var receipt = Whisper.ReadSyncs.add({
      sender: sender,
      timestamp: timestamp,
      read_at: read_at,
    });

    receipt.on('remove', ev.confirm);

    // Calling this directly so we can wait for completion
    return Whisper.ReadSyncs.onReceipt(receipt);
  }

  function onVerified(ev) {
    var number = ev.verified.destination;
    var key = ev.verified.identityKey;
    var state;

    var c = new Whisper.Conversation({
      id: number,
    });
    var error = c.validateNumber();
    if (error) {
      console.log('Invalid verified sync received:', Errors.toLogFormat(error));
      return;
    }

    switch (ev.verified.state) {
      case textsecure.protobuf.Verified.State.DEFAULT:
        state = 'DEFAULT';
        break;
      case textsecure.protobuf.Verified.State.VERIFIED:
        state = 'VERIFIED';
        break;
      case textsecure.protobuf.Verified.State.UNVERIFIED:
        state = 'UNVERIFIED';
        break;
    }

    console.log(
      'got verified sync for',
      number,
      state,
      ev.viaContactSync ? 'via contact sync' : ''
    );

    return ConversationController.getOrCreateAndWait(number, 'private').then(
      function(contact) {
        var options = {
          viaSyncMessage: true,
          viaContactSync: ev.viaContactSync,
          key: key,
        };

        if (state === 'VERIFIED') {
          return contact.setVerified(options).then(ev.confirm);
        } else if (state === 'DEFAULT') {
          return contact.setVerifiedDefault(options).then(ev.confirm);
        } else {
          return contact.setUnverified(options).then(ev.confirm);
        }
      }
    );
  }

  function onDeliveryReceipt(ev) {
    var deliveryReceipt = ev.deliveryReceipt;
    console.log(
      'delivery receipt from',
      deliveryReceipt.source + '.' + deliveryReceipt.sourceDevice,
      deliveryReceipt.timestamp
    );

    var receipt = Whisper.DeliveryReceipts.add({
      timestamp: deliveryReceipt.timestamp,
      source: deliveryReceipt.source,
    });

    ev.confirm();

    // Calling this directly so we can wait for completion
    return Whisper.DeliveryReceipts.onReceipt(receipt);
  }
})();<|MERGE_RESOLUTION|>--- conflicted
+++ resolved
@@ -240,9 +240,6 @@
     });
 
     window.addEventListener('focus', () => Whisper.Notifications.clear());
-<<<<<<< HEAD
-    window.addEventListener('unload', () => Whisper.Notifications.clear());
-=======
     window.addEventListener('unload', () => Whisper.Notifications.fastClear());
 
     Whisper.events.on('showConversation', function(conversation) {
@@ -250,7 +247,6 @@
         appView.openConversation(conversation);
       }
     });
->>>>>>> 877cbfc3
 
     Whisper.Notifications.on('click', function(conversation) {
       showWindow();
