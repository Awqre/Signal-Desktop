{
  "privacyPolicy": {
    "message": "Terms & Privacy Policy",
    "description":
      "Shown in the about box for the link to https://signal.org/legal"
  },
  "mainMenuFile": {
    "message": "&File",
    "description":
      "The label that is used for the File menu in the program main menu. The '&' indicates that the following letter will be used as the keyboard 'shortcut letter' for accessing the menu with the Alt-<letter> combination."
  },
  "mainMenuEdit": {
    "message": "&Edit",
    "description":
      "The label that is used for the Edit menu in the program main menu. The '&' indicates that the following letter will be used as the keyboard 'shortcut letter' for accessing the menu with the Alt-<letter> combination."
  },
  "mainMenuView": {
    "message": "&View",
    "description":
      "The label that is used for the View menu in the program main menu. The '&' indicates that the following letter will be used as the keyboard 'shortcut letter' for accessing the menu with the Alt-<letter> combination."
  },
  "mainMenuWindow": {
    "message": "&Window",
    "description":
      "The label that is used for the Window menu in the program main menu. The '&' indicates that the following letter will be used as the keyboard 'shortcut letter' for accessing the menu with the Alt-<letter> combination."
  },
  "mainMenuHelp": {
    "message": "&Help",
    "description":
      "The label that is used for the Help menu in the program main menu. The '&' indicates that the following letter will be used as the keyboard 'shortcut letter' for accessing the menu with the Alt-<letter> combination."
  },
  "mainMenuSettings": {
    "message": "Preferences…",
    "description":
      "The label that is used for the Preferences menu in the program main menu. This should be consistent with the standard naming for ‘Preferences’ on the operating system."
  },
  "appMenuHide": {
    "message": "Hide",
    "description": "Application menu command to hide the window"
  },
  "appMenuHideOthers": {
    "message": "Hide Others",
    "description": "Application menu command to hide all other windows"
  },
  "appMenuUnhide": {
    "message": "Show All",
    "description": "Application menu command to show all application windows"
  },
  "appMenuQuit": {
    "message": "Quit Signal",
    "description": "Application menu command to close the application"
  },
  "editMenuUndo": {
    "message": "Undo",
    "description": "Edit menu command to remove recently-typed text"
  },
  "editMenuRedo": {
    "message": "Redo",
    "description": "Edit menu command to restore previously undone typed text"
  },
  "editMenuCut": {
    "message": "Cut",
    "description":
      "Edit menu command to remove selected text and add it to clipboard"
  },
  "editMenuCopy": {
    "message": "Copy",
    "description": "Edit menu command to add selected text to clipboard"
  },
  "editMenuPaste": {
    "message": "Paste",
    "description":
      "Edit menu command to insert text from clipboard at cursor location"
  },
  "editMenuPasteAndMatchStyle": {
    "message": "Paste and Match Style",
    "description":
      "Edit menu command to insert text from clipboard at cursor location, taking only text and not style information"
  },
  "editMenuDelete": {
    "message": "Delete",
    "description": "Edit menu command to remove the selected text"
  },
  "editMenuSelectAll": {
    "message": "Select All",
    "description":
      "Edit menu comand to select all of the text in selected text box"
  },
  "editMenuStartSpeaking": {
    "message": "Start speaking",
    "description": "Edit menu item under 'speech' to start dictation"
  },
  "editMenuStopSpeaking": {
    "message": "Stop speaking",
    "description": "Edit menu item under 'speech' to stop dictation"
  },
  "windowMenuClose": {
    "message": "Close Window",
    "description": "Window menu command to close the current window"
  },
  "windowMenuMinimize": {
    "message": "Minimize",
    "description": "Window menu command to minimize the current window"
  },
  "windowMenuZoom": {
    "message": "Zoom",
    "description":
      "Window menu command to make the current window the size of the whole screen"
  },
  "windowMenuBringAllToFront": {
    "message": "Bring All to Front",
    "description":
      "Window menu command to bring all windows of current applicatinon to front"
  },
  "viewMenuResetZoom": {
    "message": "Actual Size",
    "description": "View menu command to go back to the default zoom"
  },
  "viewMenuZoomIn": {
    "message": "Zoom In",
    "description": "View menu command to make everything bigger"
  },
  "viewMenuZoomOut": {
    "message": "Zoom Out",
    "description": "View menu command to make everything smaller"
  },
  "viewMenuToggleFullScreen": {
    "message": "Toggle Full Screen",
    "description": "View menu command to enter or leave Full Screen mode"
  },
  "viewMenuToggleDevTools": {
    "message": "Toggle Developer Tools",
    "description": "View menu command to show or hide the developer tools"
  },
  "menuSetupWithImport": {
    "message": "Set Up with Import",
    "description":
      "When the application is not yet set up, menu option to start up the import sequence"
  },
  "menuSetupAsNewDevice": {
    "message": "Set Up as New Device",
    "description":
      "When the application is not yet set up, menu option to start up the set up as fresh device"
  },
  "menuSetupAsStandalone": {
    "message": "Set Up as Standalone Device",
    "description":
      "Only available on development modes, menu option to open up the standalone device setup sequence"
  },
  "loading": {
    "message": "Loading...",
    "description":
      "Message shown on the loading screen before we've loaded any messages"
  },
  "optimizingApplication": {
    "message": "Optimizing application...",
    "description":
      "Message shown on the loading screen while we are doing application optimizations"
  },
  "migratingToSQLCipher": {
    "message": "Optimizing messages... $status$ complete.",
    "description":
      "Message shown on the loading screen while we are doing application optimizations",
    "placeholders": {
      "status": {
        "content": "$1",
        "example": "45/200"
      }
    }
  },
  "chooseDirectory": {
    "message": "Choose folder",
    "description": "Button to allow the user to find a folder on disk"
  },
  "loadDataHeader": {
    "message": "Load your data",
    "description": "Header shown on the first screen in the data import process"
  },
  "loadDataDescription": {
    "message":
      "You've just gone through the export process, and your contacts and messages are waiting patiently on your computer. Select the folder that contains your saved Signal data.",
    "description":
      "Introduction to the process of importing messages and contacts from disk"
  },
  "importChooserTitle": {
    "message": "Choose directory with exported data",
    "description":
      "Title of the popup window used to select data previously exported"
  },
  "importErrorHeader": {
    "message": "Something went wrong!",
    "description": "Header of the error screen after a failed import"
  },
  "importingHeader": {
    "message": "Loading contacts and messages",
    "description": "Header of screen shown as data is import"
  },
  "importErrorFirst": {
    "message":
      "Make sure you have chosen the correct directory that contains your saved Signal data. Its name should begin with 'Signal Export.' You can also save a new copy of your data from the Chrome App.",
    "description": "Message shown if the import went wrong; first paragraph"
  },
  "importErrorSecond": {
    "message":
      "If these steps don't work for you, please submit a debug log (View -> Debug Log) so that we can help you get migrated!",
    "description": "Message shown if the import went wrong; second paragraph"
  },
  "importAgain": {
    "message": "Choose folder and try again",
    "description":
      "Button shown if the user runs into an error during import, allowing them to start over"
  },
  "importCompleteHeader": {
    "message": "Success!",
    "description":
      "Header shown on the screen at the end of a successful import process"
  },
  "importCompleteStartButton": {
    "message": "Start using Signal Desktop",
    "description":
      "Button shown at end of successful import process, nothing left but a restart"
  },
  "importCompleteLinkButton": {
    "message": "Link this device to your phone",
    "description":
      "Button shown at end of successful 'light' import process, so the standard linking process still needs to happen"
  },
  "selectedLocation": {
    "message": "your selected location",
    "description":
      "Message shown as the export location if we didn't capture the target directory"
  },
  "upgradingDatabase": {
    "message": "Upgrading database. This may take some time...",
    "description":
      "Message shown on the loading screen when we're changing database structure on first run of a new version"
  },
  "loadingMessages": {
    "message": "Loading messages. $count$ so far...",
    "description":
      "Message shown on the loading screen when we're catching up on the backlog of messages",
    "placeholders": {
      "count": {
        "content": "$1",
        "example": "5"
      }
    }
  },
  "me": {
    "message": "Me",
    "description": "The label for yourself when shown in a group member list"
  },
  "view": {
    "message": "View",
    "description":
      "Used as a label on a button allowing user to see more information"
  },
  "youLeftTheGroup": {
    "message": "You left the group",
    "description":
      "Displayed when a user can't send a message because they have left the group"
  },
  "scrollDown": {
    "message": "Scroll to bottom of conversation",
    "description":
      "Alt text for button to take user down to bottom of conversation, shown when user scrolls up"
  },
  "messageBelow": {
    "message": "New message below",
    "description":
      "Alt text for button to take user down to bottom of conversation with a new message out of screen"
  },
  "messagesBelow": {
    "message": "New messages below",
    "description":
      "Alt text for button to take user down to bottom of conversation with more than one message out of screen"
  },
  "unreadMessage": {
    "message": "1 Unread Message",
    "description": "Text for unread message separator, just one message"
  },
  "unreadMessages": {
    "message": "$count$ Unread Messages",
    "description": "Text for unread message separator, with count",
    "placeholders": {
      "count": {
        "content": "$1",
        "example": "5"
      }
    }
  },
  "youMarkedAsVerified": {
    "message": "You marked your Safety Number with $name$ as verified",
    "description":
      "Shown in the conversation history when the user marks a contact as verified.",
    "placeholders": {
      "name": {
        "content": "$1",
        "example": "Bob"
      }
    }
  },
  "youMarkedAsNotVerified": {
    "message": "You marked your Safety Number with $name$ as not verified",
    "description":
      "Shown in the conversation history when the user marks a contact as not verified, whether on the Safety Number screen or by dismissing a banner or dialog.",
    "placeholders": {
      "name": {
        "content": "$1",
        "example": "Bob"
      }
    }
  },
  "youMarkedAsVerifiedOtherDevice": {
    "message":
      "You marked your Safety Number with $name$ as verified from another device",
    "description":
      "Shown in the conversation history when we discover that the user marked a contact as verified on another device.",
    "placeholders": {
      "name": {
        "content": "$1",
        "example": "Bob"
      }
    }
  },
  "youMarkedAsNotVerifiedOtherDevice": {
    "message":
      "You marked your Safety Number with $name$ as not verified from another device",
    "description":
      "Shown in the conversation history when we discover that the user marked a contact as not verified on another device.",
    "placeholders": {
      "name": {
        "content": "$1",
        "example": "Bob"
      }
    }
  },
  "membersNeedingVerification": {
    "message":
      "Your safety numbers with these group members have changed since you last verified. Click a group member to see your new safety number with them.",
    "description":
      "When there are multiple previously-verified group members with safety number changes, a banner will be shown. The list of contacts with safety number changes is shown, and this text introduces that list."
  },
  "changedSinceVerifiedMultiple": {
    "message":
      "Your safety numbers with multiple group members have changed since you last verified. This could mean that someone is trying to intercept your communication or that they have simply reinstalled Signal.",
    "description":
      "Shown on confirmation dialog when user attempts to send a message"
  },
  "changedSinceVerified": {
    "message":
      "Your safety number with $name$ has changed since you last verified. This could mean that someone is trying to intercept your communication or that $name$ has simply reinstalled Signal.",
    "description":
      "Shown on confirmation dialog when user attempts to send a message",
    "placeholders": {
      "name": {
        "content": "$1",
        "example": "Bob"
      }
    }
  },
  "changedRightAfterVerify": {
    "message":
      "The safety number you are trying to verify has changed. Please review your new safety number with $name$. Remember, this change could mean that someone is trying to intercept your communication or that $name$ has simply reinstalled Signal.",
    "description":
      "Shown on the safety number screen when the user has selected to verify/unverify a contact's safety number, and we immediately discover a safety number change",
    "placeholders": {
      "name": {
        "content": "$1",
        "example": "Bob"
      }
    }
  },
  "changedRecentlyMultiple": {
    "message":
      "Your safety numbers with multiple group members have changed recently. This could mean that someone is trying to intercept your communication or that they have simply reinstalled Signal.",
    "description":
      "Shown on confirmation dialog when user attempts to send a message"
  },
  "changedRecently": {
    "message":
      "Your safety number with $name$ has changed recently. This could mean that someone is trying to intercept your communication or that $name$ has simply reinstalled Signal.",
    "description":
      "Shown on confirmation dialog when user attempts to send a message",
    "placeholders": {
      "name": {
        "content": "$1",
        "example": "Bob"
      }
    }
  },
  "identityKeyErrorOnSend": {
    "message":
      "Your safety number with $name$ has changed. This could either mean that someone is trying to intercept your communication or that $name$ has simply reinstalled Signal. You may wish to verify your saftey number with this contact.",
    "description":
      "Shown when user clicks on a failed recipient in the message detail view after an identity key change",
    "placeholders": {
      "name": {
        "content": "$1",
        "example": "Bob"
      }
    }
  },
  "sendAnyway": {
    "message": "Send Anyway",
    "description":
      "Used on a warning dialog to make it clear that it might be risky to send the message."
  },
  "noLongerVerified": {
    "message":
      "Your safety number with $name$ has changed and is no longer verified. Click to show.",
    "description":
      "Shown in converation banner when user's safety number has changed, but they were previously verified.",
    "placeholders": {
      "name": {
        "content": "$1",
        "example": "Bob"
      }
    }
  },
  "multipleNoLongerVerified": {
    "message":
      "Your safety numbers with multiple members of this group have changed and are no longer verified. Click to show.",
    "description":
      "Shown in conversation banner when more than one group member's safety number has changed, but they were previously verified."
  },
  "debugLogExplanation": {
    "message":
      "This log will be posted publicly online for contributors to view. You may examine and edit it before submitting."
  },
  "debugLogError": {
    "message":
      "Something went wrong with the upload! Please consider manually adding your log to the bug you file."
  },
  "reportIssue": {
    "message": "Report an issue",
    "description": "Link to open the issue tracker"
  },
  "gotIt": {
    "message": "Got it!",
    "description":
      "Label for a button that dismisses a dialog. The user clicks it to confirm that they understand the message in the dialog."
  },
  "submit": {
    "message": "Submit"
  },
  "acceptNewKey": {
    "message": "Accept",
    "description": "Label for a button to accept a new safety number"
  },
  "verify": {
    "message": "Mark as verified"
  },
  "unverify": {
    "message": "Mark as not verified"
  },
  "isVerified": {
    "message": "You have verified your safety number with $name$.",
    "description":
      "Summary state shown at top of the safety number screen if user has verified contact.",
    "placeholders": {
      "name": {
        "content": "$1",
        "example": "Bob"
      }
    }
  },
  "isNotVerified": {
    "message": "You have not verified your safety number with $name$.",
    "description":
      "Summary state shown at top of the safety number screen if user has not verified contact.",
    "placeholders": {
      "name": {
        "content": "$1",
        "example": "Bob"
      }
    }
  },
  "verified": {
    "message": "Verified"
  },
  "newIdentity": {
    "message": "New safety number",
    "description": "Header for a key change dialog"
  },
  "identityChanged": {
    "message":
      "Your safety number with this contact has changed. This could either mean that someone is trying to intercept your communication, or this contact simply reinstalled Signal. You may wish to verify the new safety number below."
  },
  "incomingError": {
    "message": "Error handling incoming message"
  },
  "media": {
    "message": "Media",
    "description":
      "Header of the default pane in the media gallery, showing images and videos"
  },
  "mediaEmptyState": {
    "message": "You don’t have any media in this conversation",
    "description":
      "Message shown to user in the media gallery when there are no messages with media attachments (images or video)"
  },
  "documents": {
    "message": "Documents",
    "description":
      "Header of the secondary pane in the media gallery, showing every non-media attachment"
  },
  "documentsEmptyState": {
    "message": "You don’t have any documents in this conversation",
    "description":
      "Message shown to user in the media gallery when there are no messages with document attachments (anything other than images or video)"
  },
  "today": {
    "message": "Today",
    "description": "Section header in the media gallery"
  },
  "yesterday": {
    "message": "Yesterday",
    "description": "Section header in the media gallery"
  },
  "thisWeek": {
    "message": "This Week",
    "description": "Section header in the media gallery"
  },
  "thisMonth": {
    "message": "This Month",
    "description": "Section header in the media gallery"
  },
  "unsupportedAttachment": {
    "message": "Unsupported attachment type. Click to save.",
    "description": "Displayed for incoming unsupported attachment"
  },
  "clickToSave": {
    "message": "Click to save",
    "description": "Hover text for attachment filenames"
  },
  "unnamedFile": {
    "message": "Unnamed File",
    "description": "Hover text for attachment filenames"
  },
  "voiceMessage": {
    "message": "Voice Message",
    "description": "Name for a voice message attachment"
  },
  "unsupportedFileType": {
    "message": "Unsupported file type",
    "description": "Displayed for outgoing unsupported attachment"
  },
  "fileSizeWarning": {
    "message": "Sorry, the selected file exceeds message size restrictions."
  },
  "disconnected": {
    "message": "Disconnected",
    "description":
      "Displayed when the desktop client cannot connect to the server."
  },
  "connecting": {
    "message": "Connecting",
    "description":
      "Displayed when the desktop client is currently connecting to the server."
  },
  "offline": {
    "message": "Offline",
    "description":
      "Displayed when the desktop client has no network connection."
  },
  "checkNetworkConnection": {
    "message": "Check your network connection.",
    "description":
      "Obvious instructions for when a user's computer loses its network connection"
  },
  "attemptingReconnection": {
    "message":
      "Attempting reconnect in $reconnect_duration_in_seconds$ seconds",
    "placeholders": {
      "reconnect_duration_in_seconds": {
        "content": "$1",
        "example": "10"
      }
    }
  },
  "submitDebugLog": {
    "message": "Debug log",
    "description":
      "Menu item and header text for debug log modal (sentence case)"
  },
  "debugLog": {
    "message": "Debug Log",
    "description": "View menu item to open the debug log (title case)"
  },
  "goToReleaseNotes": {
    "message": "Go to Release Notes",
    "description": ""
  },
  "goToForums": {
    "message": "Go to Forums",
    "description": "Item under the Help menu, takes you to the forums"
  },
  "goToSupportPage": {
    "message": "Go to Support Page",
    "description": "Item under the Help menu, takes you to the support page"
  },
  "menuReportIssue": {
    "message": "Report an Issue",
    "description":
      "Item under the Help menu, takes you to GitHub new issue form (title case)"
  },
  "signalDesktopPreferences": {
    "message": "Signal Desktop Preferences",
    "description":
      "Title of the window that pops up with Signal Desktop preferences in it"
  },
  "aboutSignalDesktop": {
    "message": "About Signal Desktop",
    "description": "Item under the Help menu, which opens a small about window"
  },
  "speech": {
    "message": "Speech",
    "description":
      "Item under the Edit menu, with 'start/stop speaking' items below it"
  },
  "show": {
    "message": "Show",
    "description": "Command under Window menu, to show the window"
  },
  "hide": {
    "message": "Hide",
    "description": "Command in the tray icon menu, to hide the window"
  },
  "quit": {
    "message": "Quit",
    "description": "Command in the tray icon menu, to quit the application"
  },
  "trayTooltip": {
    "message": "Signal Desktop",
    "description": "Tooltip for the tray icon"
  },
  "searchForPeopleOrGroups": {
    "message": "Enter name or number",
    "description": "Placeholder text in the search input"
  },
  "welcomeToSignal": {
    "message": "Welcome to Signal"
  },
  "selectAContact": {
    "message": "Select a contact or group to start chatting."
  },
  "contactAvatarAlt": {
    "message": "Avatar for contact $name$",
    "description": "Used in the alt tag for the image avatar of a contact",
    "placeholders": {
      "name": {
        "content": "$1",
        "example": "John"
      }
    }
  },
  "sendMessageToContact": {
    "message": "Send Message",
    "description":
      "Shown when you are sent a contact and that contact has a signal account"
  },
  "home": {
    "message": "home",
    "description":
      "Shown on contact detail screen as a label for an address/phone/email"
  },
  "work": {
    "message": "work",
    "description":
      "Shown on contact detail screen as a label for an address/phone/email"
  },
  "mobile": {
    "message": "mobile",
    "description":
      "Shown on contact detail screen as a label for aa phone or email"
  },
  "email": {
    "message": "email",
    "description":
      "Generic label shown if contact email has custom type but no label"
  },
  "phone": {
    "message": "phone",
    "description":
      "Generic label shown if contact phone has custom type but no label"
  },
  "address": {
    "message": "address",
    "description":
      "Generic label shown if contact address has custom type but no label"
  },
  "poBox": {
    "message": "PO Box",
    "description":
      "When rendering an address, used to provide context to a post office box"
  },
  "replyToMessage": {
    "message": "Reply to Message",
    "description":
      "Shown in triple-dot menu next to message to allow user to start crafting a message with a quotation"
  },
  "replyingToYourself": {
    "message": "Replying to Yourself",
    "description": "Shown in iOS theme when you quote yourself"
  },
  "replyingToYou": {
    "message": "Replying to You",
    "description":
      "Shown in iOS theme when someone else quotes a message from you"
  },
  "you": {
    "message": "You",
    "description":
      "In Android theme, shown in quote if you or someone else replies to you"
  },
  "replyingTo": {
    "message": "Replying to $name$",
    "description":
      "Shown in iOS theme when you or someone quotes to a message which is not from you",
    "placeholders": {
      "name": {
        "content": "$1",
        "example": "John"
      }
    }
  },
  "audioPermissionNeeded": {
    "message":
      "To send audio messages, allow Signal Desktop to access your microphone.",
    "description":
      "Shown if the user attempts to send an audio message without audio permssions turned on"
  },
  "allowAccess": {
    "message": "Allow Access",
    "description":
      "Button shown in popup asking to enable microphon/video permissions to send audio messages"
  },
  "showSettings": {
    "message": "Show Settings",
    "description":
      "A button shown in dialog requesting the user to turn on audio permissions"
  },
  "audio": {
    "message": "Audio",
    "description":
      "Shown in a quotation of a message containing an audio attachment if no text was originally provided with that attachment"
  },
  "video": {
    "message": "Video",
    "description":
      "Shown in a quotation of a message containing a video if no text was originally provided with that video"
  },
  "photo": {
    "message": "Photo",
    "description":
      "Shown in a quotation of a message containing a photo if no text was originally provided with that image"
  },
  "ok": {
    "message": "OK"
  },
  "cancel": {
    "message": "Cancel"
  },
  "failedToSend": {
    "message":
      "Failed to send to some recipients. Check your network connection."
  },
  "error": {
    "message": "Error"
  },
  "messageDetail": {
    "message": "Message Detail"
  },
  "delete": {
    "message": "Delete"
  },
  "deleteWarning": {
    "message":
      "Are you sure? Clicking 'delete' will permanently remove this message from this device only."
  },
  "deleteThisMessage": {
    "message": "Delete this message"
  },
  "from": {
    "message": "From",
    "description": "Label for the sender of a message"
  },
  "to": {
    "message": "To",
    "description": "Label for the receiver of a message"
  },
  "sent": {
    "message": "Sent",
    "description": "Label for the time a message was sent"
  },
  "received": {
    "message": "Received",
    "description": "Label for the time a message was received"
  },
  "sendMessage": {
    "message": "Send a message",
    "description": "Placeholder text in the message entry field"
  },
  "groupMembers": {
    "message": "Group members"
  },
  "showMembers": {
    "message": "Show members"
  },
  "resetSession": {
    "message": "Reset session",
    "description":
      "This is a menu item for resetting the session, using the imperative case, as in a command."
  },
  "showSafetyNumber": {
    "message": "View safety number"
  },
  "viewAllMedia": {
    "message": "View all media",
    "description":
      "This is a menu item for viewing all media (images + video) in a conversation, using the imperative case, as in a command."
  },
  "verifyHelp": {
    "message":
      "If you wish to verify the security of your end-to-end encryption with $name$, compare the numbers above with the numbers on their device.",
    "placeholders": {
      "name": {
        "content": "$1",
        "example": "John"
      }
    }
  },
  "theirIdentityUnknown": {
    "message":
      "You haven't exchanged any messages with this contact yet. Your safety number with them will be available after the first message."
  },
  "moreInfo": {
    "message": "More Info...",
    "description":
      "Shown on the drop-down menu for an individual message, takes you to message detail screen"
  },
  "retrySend": {
    "message": "Retry Send",
    "description":
      "Shown on the drop-down menu for an indinvidaul message, but only if it is an outgoing message that failed to send"
  },
  "deleteMessage": {
    "message": "Delete Message",
    "description":
      "Shown on the drop-down menu for an individual message, deletes single message"
  },
  "deleteMessages": {
    "message": "Delete messages",
    "description": "Menu item for deleting messages, title case."
  },
  "deleteConversationConfirmation": {
    "message": "Permanently delete this conversation?",
    "description":
      "Confirmation dialog text that asks the user if they really wish to delete the conversation. Answer buttons use the strings 'ok' and 'cancel'. The deletion is permanent, i.e. it cannot be undone."
  },
  "sessionEnded": {
    "message": "Secure session reset",
    "description":
      "This is a past tense, informational message. In other words, your secure session has been reset."
  },
  "quoteThumbnailAlt": {
    "message": "Thumbnail of image from quoted message",
    "description":
      "Used in alt tag of thumbnail images inside of an embedded message quote"
  },
  "imageFailedToLoad": {
    "message": "Image failed to load",
    "description": "When an image attachment is missing, this message is shown"
  },
  "videoScreenshotFailedToLoad": {
    "message": "Video screenshot failed to load",
    "description":
      "When a attachment video screenshot is missing, this message is shown"
  },
  "imageAttachmentAlt": {
    "message": "Image attached to message",
    "description": "Used in alt tag of image attachment"
  },
  "videoAttachmentAlt": {
    "message": "Screenshot of video attached to message",
    "description": "Used in alt tag of video attachment preview"
  },
  "lightboxImageAlt": {
    "message": "Image sent in conversation",
    "description":
      "Used in the alt tag for the image shown in a full-screen lightbox view"
  },
  "fileIconAlt": {
    "message": "File icon",
    "description":
      "Used in the media gallery documents tab to visually represent a file"
  },
  "emojiAlt": {
    "message": "Emoji image of '$title$'",
    "description": "Used in the alt tag of all emoji images",
    "placeholders": {
      "title": {
        "content": "$1",
        "example": "grinning"
      }
<<<<<<< HEAD
    },
    "multipleNoLongerVerified": {
      "message": "Your safety numbers with multiple members of this group have changed and are no longer verified. Click to show.",
      "description": "Shown in conversation banner when more than one group member's safety number has changed, but they were previously verified."
    },
    "debugLogExplanation": {
      "message": "This log will be posted publicly online for contributors to view. You may examine and edit it before submitting."
    },
    "debugLogError": {
      "message":
        "Something went wrong with the upload! Please consider manually adding your log to the bug you file."
    },
    "reportIssue": {
      "message": "Report an issue",
      "description": "Link to open the issue tracker"
    },
    "gotIt": {
      "message": "Got it!",
      "description": "Label for a button that dismisses a dialog. The user clicks it to confirm that they understand the message in the dialog."
    },
    "submit": {
      "message": "Submit"
    },
    "acceptNewKey": {
      "message": "Accept",
      "description": "Label for a button to accept a new safety number"
    },
    "verify": {
      "message": "Mark as verified"
    },
    "unverify": {
      "message": "Mark as not verified"
    },
    "isVerified": {
      "message": "You have verified your safety number with $name$.",
      "description": "Summary state shown at top of the safety number screen if user has verified contact.",
      "placeholders": {
        "name": {
          "content": "$1",
          "example": "Bob"
        }
=======
    }
  },
  "installWelcome": {
    "message": "Welcome to Signal Desktop",
    "description": "Welcome title on the install page"
  },
  "installTagline": {
    "message": "Privacy is possible. Signal makes it easy.",
    "description":
      "Tagline displayed under 'installWelcome' string on the install page"
  },
  "linkYourPhone": {
    "message": "Link your phone to Signal Desktop",
    "description":
      "Shown on the front page when the application first starst, above the QR code"
  },
  "signalSettings": {
    "message": "Signal Settings",
    "description":
      "Used in the guidance to help people find the 'link new device' area of their Signal mobile app"
  },
  "linkedDevices": {
    "message": "Linked Devices",
    "description":
      "Used in the guidance to help people find the 'link new device' area of their Signal mobile app"
  },
  "plusButton": {
    "message": "'+' Button",
    "description":
      "The button used in Signal Android to add a new linked device"
  },
  "linkNewDevice": {
    "message": "Link New Device",
    "description":
      "The menu option shown in Signal iOS to add a new linked device"
  },
  "deviceName": {
    "message": "Device name",
    "description":
      "The label in settings panel shown for the user-provided name for this desktop instance"
  },
  "chooseDeviceName": {
    "message": "Choose this device's name",
    "description":
      "The header shown on the 'choose device name' screen in the device linking process"
  },
  "finishLinkingPhone": {
    "message": "Finish linking phone",
    "description":
      "The text on the button to finish the linking process, after choosing the device name"
  },
  "initialSync": {
    "message": "Syncing contacts and groups",
    "description":
      "Shown during initial link while contacts and groups are being pulled from mobile device"
  },
  "installConnectionFailed": {
    "message": "Failed to connect to server.",
    "description": "Displayed when we can't connect to the server."
  },
  "installTooManyDevices": {
    "message":
      "Sorry, you have too many devices linked already. Try removing some."
  },
  "settings": {
    "message": "Settings",
    "description": "Menu item and header for global settings"
  },
  "theme": {
    "message": "Theme",
    "description": "Header for theme settings"
  },
  "permissions": {
    "message": "Permissions",
    "description": "Header for permissions section of settings"
  },
  "mediaPermissionsDescription": {
    "message": "Allow access to camera and microphone",
    "description": "Description of the media permission description"
  },
  "spellCheck": {
    "message": "Spell Check",
    "description": "Description of the media permission description"
  },
  "spellCheckDescription": {
    "message": "Enable spell check of text entered in message composition box",
    "description": "Description of the media permission description"
  },
  "clearDataHeader": {
    "message": "Clear Data",
    "description":
      "Header in the settings dialog for the section dealing with data deletion"
  },
  "clearDataExplanation": {
    "message":
      "This will clear all data in the application, removing all messages and saved account information.",
    "description": "Text describing what the clear data button will do."
  },
  "clearDataButton": {
    "message": "Clear data",
    "description":
      "Button in the settings dialog starting process to delete all data"
  },
  "deleteAllDataHeader": {
    "message": "Delete all data?",
    "description": "Header of the full-screen delete data confirmation screen"
  },
  "deleteAllDataBody": {
    "message":
      "You are about to delete all of this application's saved account information, including all contacts and all messages. You can always link with your mobile device again, but that will not restore deleted messages.",
    "description":
      "Text describing what exactly will happen if the user clicks the button to delete all data"
  },
  "deleteAllDataButton": {
    "message": "Delete all data",
    "description": "Text of the button that deletes all data"
  },
  "deleteAllDataProgress": {
    "message": "Disconnecting and deleting all data",
    "description":
      "Message shown to user when app is disconnected and data deleted"
  },
  "notifications": {
    "message": "Notifications",
    "description": "Header for notification settings"
  },
  "notificationSettingsDialog": {
    "message": "When messages arrive, display notifications that reveal:",
    "description": "Explain the purpose of the notification settings"
  },
  "disableNotifications": {
    "message": "Disable notifications",
    "description": "Label for disabling notifications"
  },
  "nameAndMessage": {
    "message": "Both sender name and message",
    "description":
      "Label for setting notifications to display name and message text"
  },
  "noNameOrMessage": {
    "message": "Neither name nor message",
    "description":
      "Label for setting notifications to display no name and no message text"
  },
  "nameOnly": {
    "message": "Only sender name",
    "description": "Label for setting notifications to display sender name only"
  },
  "newMessage": {
    "message": "New Message",
    "description": "Displayed in notifications for only 1 message"
  },
  "newMessages": {
    "message": "New Messages",
    "description": "Displayed in notifications for multiple messages"
  },
  "notificationMostRecentFrom": {
    "message": "Most recent from:",
    "description":
      "Displayed in notifications when setting is 'name only' and more than one message is waiting"
  },
  "notificationFrom": {
    "message": "From:",
    "description":
      "Displayed in notifications when setting is 'name only' and one message is waiting"
  },
  "notificationMostRecent": {
    "message": "Most recent:",
    "description":
      "Displayed in notifications when setting is 'name and message' and more than one message is waiting"
  },
  "sendFailed": {
    "message": "Send failed",
    "description": "Shown on outgoing message if it fails to send"
  },
  "showMore": {
    "message": "Details",
    "description": "Displays the details of a key change"
  },
  "showLess": {
    "message": "Hide details",
    "description": "Hides the details of a key change"
  },
  "learnMore": {
    "message": "Learn more about verifying safety numbers",
    "description":
      "Text that links to a support article on verifying safety numbers"
  },
  "expiredWarning": {
    "message":
      "This version of Signal Desktop has expired. Please upgrade to the latest version to continue messaging.",
    "description":
      "Warning notification that this version of the app has expired"
  },
  "androidMessageLengthWarning": {
    "message":
      "Android clients will only receive the first 2000 characters of this message.",
    "description":
      "Warning that long messages could not get received completely by Android clients."
  },
  "upgrade": {
    "message": "Upgrade",
    "description":
      "Label text for button to upgrade the app to the latest version"
  },
  "mediaMessage": {
    "message": "Media message",
    "description":
      "Description of a message that has an attachment and no text, displayed in the conversation list as a preview."
  },
  "unregisteredUser": {
    "message": "Number is not registered",
    "description":
      "Error message displayed when sending to an unregistered user."
  },
  "sync": {
    "message": "Contacts",
    "description": "Label for contact and group sync settings"
  },
  "syncExplanation": {
    "message": "Import all Signal groups and contacts from your mobile device.",
    "description": "Explanatory text for sync settings"
  },
  "lastSynced": {
    "message": "Last import at",
    "description": "Label for date and time of last sync operation"
  },
  "syncNow": {
    "message": "Import now",
    "description":
      "Label for a button that syncs contacts and groups from your phone"
  },
  "syncing": {
    "message": "Importing...",
    "description": "Label for a disabled sync button while sync is in progress."
  },
  "syncFailed": {
    "message":
      "Import failed. Make sure your computer and your phone are connected to the internet.",
    "description": "Informational text displayed if a sync operation times out."
  },
  "timestamp_s": {
    "message": "now",
    "description":
      "Brief timestamp for messages sent less than a minute ago. Displayed in the conversation list and message bubble."
  },
  "timestamp_m": {
    "message": "1 minute",
    "description":
      "Brief timestamp for messages sent about one minute ago. Displayed in the conversation list and message bubble."
  },
  "timestamp_h": {
    "message": "1 hour",
    "description":
      "Brief timestamp for messages sent about one hour ago. Displayed in the conversation list and message bubble."
  },
  "hoursAgoShort": {
    "message": "$hours$ hr",
    "description":
      "Even further contracted form of 'X hours ago' which works both for singular and plural, used in the left pane",
    "placeholders": {
      "hours": {
        "content": "$1",
        "example": "2"
>>>>>>> 185c05ce
      }
    }
  },
  "hoursAgo": {
    "message": "$hours$ hr ago",
    "description":
      "Contracted form of 'X hours ago' which works both for singular and plural",
    "placeholders": {
      "hours": {
        "content": "$1",
        "example": "2"
      }
    }
  },
  "minutesAgoShort": {
    "message": "$minutes$ min",
    "description":
      "Even further contracted form of 'X minutes ago' which works both for singular and plural, used in the left pane",
    "placeholders": {
      "minutes": {
        "content": "$1",
        "example": "10"
      }
    }
  },
  "minutesAgo": {
    "message": "$minutes$ min ago",
    "description":
      "Contracted form of 'X minutes ago' which works both for singular and plural",
    "placeholders": {
      "minutes": {
        "content": "$1",
        "example": "10"
      }
    }
  },
  "justNow": {
    "message": "now",
    "description": "Shown if a message is very recent, less than 60 seconds old"
  },
  "timestampFormat_M": {
    "message": "MMM D",
    "description":
      "Timestamp format string for displaying month and day (but not the year) of a date within the current year, ex: use 'MMM D' for 'Aug 8', or 'D MMM' for '8 Aug'."
  },
  "unblockToSend": {
    "message": "Unblock this contact to send a message.",
    "description": "Brief message shown when trying to message a blocked number"
  },
  "youChangedTheTimer": {
    "message": "You set the disappearing message timer to $time$",
    "description":
      "Message displayed when you change the message expiration timer in a conversation.",
    "placeholders": {
      "time": {
        "content": "$1",
        "example": "10m"
      }
    }
  },
  "timerSetOnSync": {
    "message": "Updated disappearing message timer to $time$",
    "description":
      "Message displayed when timer is set on initial link of desktop device.",
    "placeholders": {
      "time": {
        "content": "$1",
        "example": "10m"
      }
<<<<<<< HEAD
    },
    "noContents": {
        "message": "No message contents",
        "description": "Shown in a message bubble if we have nothing in the message to display, or a quote and nothing else"
    },
    "installWelcome": {
        "message": "Welcome to Signal Desktop",
        "description": "Welcome title on the install page"
    },
    "installTagline": {
        "message": "Privacy is possible. Signal makes it easy.",
        "description": "Tagline displayed under 'installWelcome' string on the install page"
    },
    "linkYourPhone": {
        "message": "Link your phone to Signal Desktop",
        "description": "Shown on the front page when the application first starst, above the QR code"
    },
    "signalSettings": {
        "message": "Signal Settings",
        "description": "Used in the guidance to help people find the 'link new device' area of their Signal mobile app"
    },
    "linkedDevices": {
        "message": "Linked Devices",
        "description": "Used in the guidance to help people find the 'link new device' area of their Signal mobile app"
    },
    "plusButton": {
        "message": "'+' Button",
        "description": "The button used in Signal Android to add a new linked device"
    },
    "linkNewDevice": {
        "message": "Link New Device",
        "description": "The menu option shown in Signal iOS to add a new linked device"
    },
    "deviceName": {
        "message": "Device name",
        "description": "The label in settings panel shown for the user-provided name for this desktop instance"
    },
    "chooseDeviceName": {
        "message": "Choose this device's name",
        "description": "The header shown on the 'choose device name' screen in the device linking process"
    },
    "finishLinkingPhone": {
        "message": "Finish linking phone",
        "description": "The text on the button to finish the linking process, after choosing the device name"
    },
    "initialSync": {
        "message": "Syncing contacts and groups",
        "description": "Shown during initial link while contacts and groups are being pulled from mobile device"
    },
    "installConnectionFailed": {
        "message": "Failed to connect to server.",
        "description": "Displayed when we can't connect to the server."
    },
    "installTooManyDevices": {
        "message": "Sorry, you have too many devices linked already. Try removing some."
    },
    "settings": {
        "message": "Settings",
        "description": "Menu item and header for global settings"
    },
    "theme": {
        "message": "Theme",
        "description": "Header for theme settings"
    },
    "permissions": {
      "message": "Permissions",
      "description": "Header for permissions section of settings"
    },
    "mediaPermissionsDescription": {
      "message": "Allow access to camera and microphone",
      "description": "Description of the media permission description"
    },
    "spellCheck": {
      "message": "Spell Check",
      "description": "Description of the media permission description"
    },
    "spellCheckDescription": {
      "message": "Enable spell check of text entered in message composition box",
      "description": "Description of the media permission description"
    },
    "clearDataHeader": {
        "message": "Clear Data",
        "description": "Header in the settings dialog for the section dealing with data deletion"
    },
    "clearDataExplanation": {
        "message": "This will clear all data in the application, removing all messages and saved account information.",
        "description": "Text describing what the clear data button will do."
    },
    "clearDataButton": {
        "message": "Clear data",
        "description": "Button in the settings dialog starting process to delete all data"
    },
    "deleteAllDataHeader": {
        "message": "Delete all data?",
        "description": "Header of the full-screen delete data confirmation screen"
    },
    "deleteAllDataBody": {
        "message": "You are about to delete all of this application's saved account information, including all contacts and all messages. You can always link with your mobile device again, but that will not restore deleted messages.",
        "description": "Text describing what exactly will happen if the user clicks the button to delete all data"
    },
    "deleteAllDataButton": {
        "message": "Delete all data",
        "description": "Text of the button that deletes all data"
    },
    "deleteAllDataProgress": {
        "message": "Disconnecting and deleting all data",
        "description": "Message shown to user when app is disconnected and data deleted"
    },
    "notifications": {
        "message": "Notifications",
        "description": "Header for notification settings"
    },
    "notificationSettingsDialog": {
        "message": "When messages arrive, display notifications that reveal:",
        "description": "Explain the purpose of the notification settings"
    },
    "disableNotifications": {
        "message": "Disable notifications",
        "description": "Label for disabling notifications"
    },
    "nameAndMessage": {
        "message": "Both sender name and message",
        "description": "Label for setting notifications to display name and message text"
    },
    "noNameOrMessage": {
        "message": "Neither name nor message",
        "description": "Label for setting notifications to display no name and no message text"
    },
    "nameOnly": {
        "message": "Only sender name",
        "description": "Label for setting notifications to display sender name only"
    },
    "newMessage": {
        "message": "New Message",
        "description": "Displayed in notifications for only 1 message"
    },
    "newMessages": {
        "message": "New Messages",
        "description": "Displayed in notifications for multiple messages"
    },
    "notificationMostRecentFrom": {
        "message": "Most recent from:",
        "description": "Displayed in notifications when setting is 'name only' and more than one message is waiting"
    },
    "notificationFrom": {
        "message": "From:",
        "description": "Displayed in notifications when setting is 'name only' and one message is waiting"
    },
    "notificationMostRecent": {
        "message": "Most recent:",
        "description": "Displayed in notifications when setting is 'name and message' and more than one message is waiting"
    },
    "messageNotSent": {
        "message": "Message not sent.",
        "description": "Informational label, appears on messages that failed to send"
    },
    "someRecipientsFailed": {
        "message": "Some recipients failed.",
        "description": "When you send to multiple recipients via a group, and the message went to some recipients but not others."
    },
    "showMore": {
        "message": "Details",
        "description": "Displays the details of a key change"
    },
    "showLess": {
        "message": "Hide details",
        "description": "Hides the details of a key change"
    },
    "learnMore": {
        "message": "Learn more about verifying safety numbers",
        "description": "Text that links to a support article on verifying safety numbers"
    },
    "expiredWarning": {
        "message": "This version of Signal Desktop has expired. Please upgrade to the latest version to continue messaging.",
        "description": "Warning notification that this version of the app has expired"
    },
    "androidMessageLengthWarning": {
        "message": "Android clients will only receive the first 2000 characters of this message.",
        "description": "Warning that long messages could not get received completely by Android clients."
    },
    "upgrade": {
        "message": "Upgrade",
        "description": "Label text for button to upgrade the app to the latest version"
    },
    "mediaMessage": {
        "message": "Media message",
        "description": "Description of a message that has an attachment and no text, displayed in the conversation list as a preview."
    },
    "unregisteredUser": {
        "message": "Number is not registered",
        "description": "Error message displayed when sending to an unregistered user."
    },
    "sync": {
        "message": "Contacts",
        "description": "Label for contact and group sync settings"
    },
    "syncExplanation": {
        "message": "Import all Signal groups and contacts from your mobile device.",
        "description": "Explanatory text for sync settings"
    },
    "lastSynced": {
        "message": "Last import at",
        "description": "Label for date and time of last sync operation"
    },
    "syncNow": {
        "message": "Import now",
        "description": "Label for a button that syncs contacts and groups from your phone"
    },
    "syncing": {
        "message": "Importing...",
        "description": "Label for a disabled sync button while sync is in progress."
    },
    "syncFailed": {
        "message": "Import failed. Make sure your computer and your phone are connected to the internet.",
        "description": "Informational text displayed if a sync operation times out."
    },
    "timestamp_s": {
       "description": "Brief timestamp for messages sent less than a minute ago. Displayed in the conversation list and message bubble.",
       "message": "now"
    },
    "timestamp_m": {
       "description": "Brief timestamp for messages sent about one minute ago. Displayed in the conversation list and message bubble.",
       "message": "1 minute"
    },
    "timestamp_h": {
       "description": "Brief timestamp for messages sent about one hour ago. Displayed in the conversation list and message bubble.",
       "message": "1 hour"
    },
    "timestampFormat_M": {
       "description": "Timestamp format string for displaying month and day (but not the year) of a date within the current year, ex: use 'MMM D' for 'Aug 8', or 'D MMM' for '8 Aug'.",
       "message": "MMM D"
    },
    "unblockToSend": {
      "message": "Unblock this contact to send a message.",
      "description": "Brief message shown when trying to message a blocked number"
    },
    "youChangedTheTimer": {
      "message": "You set the timer to $time$.",
      "description": "Message displayed when you change the message expiration timer in a conversation.",
      "placeholders": {
        "time": {
          "content": "$1",
          "example": "10m"
        }
=======
    }
  },
  "theyChangedTheTimer": {
    "message": "$name$ set the disappearing message timer to $time$",
    "description":
      "Message displayed when someone else changes the message expiration timer in a conversation.",
    "placeholders": {
      "name": {
        "content": "$1",
        "example": "Bob"
      },
      "time": {
        "content": "$2",
        "example": "10m"
>>>>>>> 185c05ce
      }
    }
  },
  "timerOption_0_seconds": {
    "message": "off",
    "description":
      "Label for option to turn off message expiration in the timer menu"
  },
  "timerOption_5_seconds": {
    "message": "5 seconds",
    "description":
      "Label for a selectable option in the message expiration timer menu"
  },
  "timerOption_10_seconds": {
    "message": "10 seconds",
    "description":
      "Label for a selectable option in the message expiration timer menu"
  },
  "timerOption_30_seconds": {
    "message": "30 seconds",
    "description":
      "Label for a selectable option in the message expiration timer menu"
  },
  "timerOption_1_minute": {
    "message": "1 minute",
    "description":
      "Label for a selectable option in the message expiration timer menu"
  },
  "timerOption_5_minutes": {
    "message": "5 minutes",
    "description":
      "Label for a selectable option in the message expiration timer menu"
  },
  "timerOption_30_minutes": {
    "message": "30 minutes",
    "description":
      "Label for a selectable option in the message expiration timer menu"
  },
  "timerOption_1_hour": {
    "message": "1 hour",
    "description":
      "Label for a selectable option in the message expiration timer menu"
  },
  "timerOption_6_hours": {
    "message": "6 hours",
    "description":
      "Label for a selectable option in the message expiration timer menu"
  },
  "timerOption_12_hours": {
    "message": "12 hours",
    "description":
      "Label for a selectable option in the message expiration timer menu"
  },
  "timerOption_1_day": {
    "message": "1 day",
    "description":
      "Label for a selectable option in the message expiration timer menu"
  },
  "timerOption_1_week": {
    "message": "1 week",
    "description":
      "Label for a selectable option in the message expiration timer menu"
  },
  "disappearingMessages": {
    "message": "Disappearing messages",
    "description": "Conversation menu option to enable disappearing messages"
  },
  "timerOption_0_seconds_abbreviated": {
    "message": "off",
    "description":
      "Short format indicating current timer setting in the conversation list snippet"
  },
  "timerOption_5_seconds_abbreviated": {
    "message": "5s",
    "description":
      "Very short format indicating current timer setting in the conversation header"
  },
  "timerOption_10_seconds_abbreviated": {
    "message": "10s",
    "description":
      "Very short format indicating current timer setting in the conversation header"
  },
  "timerOption_30_seconds_abbreviated": {
    "message": "30s",
    "description":
      "Very short format indicating current timer setting in the conversation header"
  },
  "timerOption_1_minute_abbreviated": {
    "message": "1m",
    "description":
      "Very short format indicating current timer setting in the conversation header"
  },
  "timerOption_5_minutes_abbreviated": {
    "message": "5m",
    "description":
      "Very short format indicating current timer setting in the conversation header"
  },
  "timerOption_30_minutes_abbreviated": {
    "message": "30m",
    "description":
      "Very short format indicating current timer setting in the conversation header"
  },
  "timerOption_1_hour_abbreviated": {
    "message": "1h",
    "description":
      "Very short format indicating current timer setting in the conversation header"
  },
  "timerOption_6_hours_abbreviated": {
    "message": "6h",
    "description":
      "Very short format indicating current timer setting in the conversation header"
  },
  "timerOption_12_hours_abbreviated": {
    "message": "12h",
    "description":
      "Very short format indicating current timer setting in the conversation header"
  },
  "timerOption_1_day_abbreviated": {
    "message": "1d",
    "description":
      "Very short format indicating current timer setting in the conversation header"
  },
  "timerOption_1_week_abbreviated": {
    "message": "1w",
    "description":
      "Very short format indicating current timer setting in the conversation header"
  },
  "disappearingMessagesDisabled": {
    "message": "Disappearing messages disabled",
    "description": "Displayed in the left pane when the timer is turned off"
  },
  "disabledDisappearingMessages": {
    "message": "$name$ disabled disappearing messages",
    "description":
      "Displayed in the conversation list when the timer is turned off",
    "placeholders": {
      "name": {
        "content": "$1",
        "example": "John"
      }
    }
  },
  "youDisabledDisappearingMessages": {
    "message": "You disabled disappearing messages",
    "description":
      "Displayed in the conversation list when the timer is turned off"
  },
  "timerSetTo": {
    "message": "Timer set to $time$",
    "description":
      "Displayed in the conversation list when the timer is updated by some automatic action, or in the left pane",
    "placeholders": {
      "time": {
        "content": "$1",
        "example": "1w"
      }
    }
  },
  "audioNotificationDescription": {
    "message": "Play audio notification",
    "description": "Description for audio notification setting"
  },
  "safetyNumberChanged": {
    "message": "Safety Number has changed",
    "description":
      "A notification shown in the conversation when a contact reinstalls"
  },
  "safetyNumberChangedGroup": {
    "message": "Safety Number with $name$ has changed",
    "description":
      "A notification shown in a group conversation when a contact reinstalls, showing the contact name",
    "placeholders": {
      "name": {
        "content": "$1",
        "example": "John"
      }
    }
  },
  "verifyNewNumber": {
    "message": "Verify Safety Number",
    "description":
      "Label on button included with safety number change notification in the conversation"
  },
  "yourSafetyNumberWith": {
    "message": "Your safety number with $name$:",
    "description": "Heading for safety number view",
    "placeholders": {
      "name": {
        "content": "$1",
        "example": "John"
      }
    }
  },
  "themeLight": {
    "message": "Light",
    "description": "Label text for light theme (normal)"
  },
  "themeDark": {
    "message": "Dark",
    "description": "Label text for dark theme"
  },
  "hideMenuBar": {
    "message": "Hide menu bar",
    "description": "Label text for menu bar visibility setting"
  },
  "startConversation": {
    "message": "Start conversation…",
    "description":
      "Label underneath number a user enters that is not an existing contact"
  },
  "newPhoneNumber": {
    "message": "Enter a phone number to add a contact.",
    "description": "Placeholder for adding a new number to a contact"
  },
  "invalidNumberError": {
    "message": "Invalid number",
    "description": "When a person inputs a number that is invalid"
  },
  "unlinkedWarning": {
    "message":
      "Relink Signal Desktop to your mobile device to continue messaging."
  },
  "unlinked": {
    "message": "Unlinked"
  },
  "relink": {
    "message": "Relink"
  },
  "autoUpdateNewVersionTitle": {
    "message": "Signal update available"
  },
  "autoUpdateNewVersionMessage": {
    "message": "There is a new version of Signal available."
  },
  "autoUpdateNewVersionInstructions": {
    "message": "Press Restart Signal to apply the updates."
  },
  "autoUpdateRestartButtonLabel": {
    "message": "Restart Signal"
  },
  "autoUpdateLaterButtonLabel": {
    "message": "Later"
  },
  "leftTheGroup": {
    "message": "$name$ left the group",
    "description":
      "Shown in the conversation history when a single person leaves the group",
    "placeholders": {
      "name": {
        "content": "$1",
        "example": "Bob"
      }
    }
  },
  "multipleLeftTheGroup": {
    "message": "$name$ left the group",
    "description":
      "Shown in the conversation history when multiple people leave the group",
    "placeholders": {
      "name": {
        "content": "$1",
        "example": "Alice, Bob"
      }
    }
  },
  "updatedTheGroup": {
    "message": "Group updated",
    "description":
      "Shown in the conversation history when someone updates the group"
  },
  "titleIsNow": {
    "message": "Title is now '$name$'",
    "description":
      "Shown in the conversation history when someone changes the title of the group",
    "placeholders": {
      "name": {
        "content": "$1",
        "example": "Book Club"
      }
    }
  },
  "joinedTheGroup": {
    "message": "$name$ joined the group",
    "description":
      "Shown in the conversation history when a single person joins the group",
    "placeholders": {
      "name": {
        "content": "$1",
        "example": "Alice"
      }
    }
  },
  "multipleJoinedTheGroup": {
    "message": "$names$ joined the group",
    "description":
      "Shown in the conversation history when more than one person joins the group",
    "placeholders": {
      "names": {
        "content": "$1",
        "example": "Alice, Bob"
      }
    }
  }
}<|MERGE_RESOLUTION|>--- conflicted
+++ resolved
@@ -904,49 +904,6 @@
         "content": "$1",
         "example": "grinning"
       }
-<<<<<<< HEAD
-    },
-    "multipleNoLongerVerified": {
-      "message": "Your safety numbers with multiple members of this group have changed and are no longer verified. Click to show.",
-      "description": "Shown in conversation banner when more than one group member's safety number has changed, but they were previously verified."
-    },
-    "debugLogExplanation": {
-      "message": "This log will be posted publicly online for contributors to view. You may examine and edit it before submitting."
-    },
-    "debugLogError": {
-      "message":
-        "Something went wrong with the upload! Please consider manually adding your log to the bug you file."
-    },
-    "reportIssue": {
-      "message": "Report an issue",
-      "description": "Link to open the issue tracker"
-    },
-    "gotIt": {
-      "message": "Got it!",
-      "description": "Label for a button that dismisses a dialog. The user clicks it to confirm that they understand the message in the dialog."
-    },
-    "submit": {
-      "message": "Submit"
-    },
-    "acceptNewKey": {
-      "message": "Accept",
-      "description": "Label for a button to accept a new safety number"
-    },
-    "verify": {
-      "message": "Mark as verified"
-    },
-    "unverify": {
-      "message": "Mark as not verified"
-    },
-    "isVerified": {
-      "message": "You have verified your safety number with $name$.",
-      "description": "Summary state shown at top of the safety number screen if user has verified contact.",
-      "placeholders": {
-        "name": {
-          "content": "$1",
-          "example": "Bob"
-        }
-=======
     }
   },
   "installWelcome": {
@@ -1211,7 +1168,6 @@
       "hours": {
         "content": "$1",
         "example": "2"
->>>>>>> 185c05ce
       }
     }
   },
@@ -1281,252 +1237,6 @@
         "content": "$1",
         "example": "10m"
       }
-<<<<<<< HEAD
-    },
-    "noContents": {
-        "message": "No message contents",
-        "description": "Shown in a message bubble if we have nothing in the message to display, or a quote and nothing else"
-    },
-    "installWelcome": {
-        "message": "Welcome to Signal Desktop",
-        "description": "Welcome title on the install page"
-    },
-    "installTagline": {
-        "message": "Privacy is possible. Signal makes it easy.",
-        "description": "Tagline displayed under 'installWelcome' string on the install page"
-    },
-    "linkYourPhone": {
-        "message": "Link your phone to Signal Desktop",
-        "description": "Shown on the front page when the application first starst, above the QR code"
-    },
-    "signalSettings": {
-        "message": "Signal Settings",
-        "description": "Used in the guidance to help people find the 'link new device' area of their Signal mobile app"
-    },
-    "linkedDevices": {
-        "message": "Linked Devices",
-        "description": "Used in the guidance to help people find the 'link new device' area of their Signal mobile app"
-    },
-    "plusButton": {
-        "message": "'+' Button",
-        "description": "The button used in Signal Android to add a new linked device"
-    },
-    "linkNewDevice": {
-        "message": "Link New Device",
-        "description": "The menu option shown in Signal iOS to add a new linked device"
-    },
-    "deviceName": {
-        "message": "Device name",
-        "description": "The label in settings panel shown for the user-provided name for this desktop instance"
-    },
-    "chooseDeviceName": {
-        "message": "Choose this device's name",
-        "description": "The header shown on the 'choose device name' screen in the device linking process"
-    },
-    "finishLinkingPhone": {
-        "message": "Finish linking phone",
-        "description": "The text on the button to finish the linking process, after choosing the device name"
-    },
-    "initialSync": {
-        "message": "Syncing contacts and groups",
-        "description": "Shown during initial link while contacts and groups are being pulled from mobile device"
-    },
-    "installConnectionFailed": {
-        "message": "Failed to connect to server.",
-        "description": "Displayed when we can't connect to the server."
-    },
-    "installTooManyDevices": {
-        "message": "Sorry, you have too many devices linked already. Try removing some."
-    },
-    "settings": {
-        "message": "Settings",
-        "description": "Menu item and header for global settings"
-    },
-    "theme": {
-        "message": "Theme",
-        "description": "Header for theme settings"
-    },
-    "permissions": {
-      "message": "Permissions",
-      "description": "Header for permissions section of settings"
-    },
-    "mediaPermissionsDescription": {
-      "message": "Allow access to camera and microphone",
-      "description": "Description of the media permission description"
-    },
-    "spellCheck": {
-      "message": "Spell Check",
-      "description": "Description of the media permission description"
-    },
-    "spellCheckDescription": {
-      "message": "Enable spell check of text entered in message composition box",
-      "description": "Description of the media permission description"
-    },
-    "clearDataHeader": {
-        "message": "Clear Data",
-        "description": "Header in the settings dialog for the section dealing with data deletion"
-    },
-    "clearDataExplanation": {
-        "message": "This will clear all data in the application, removing all messages and saved account information.",
-        "description": "Text describing what the clear data button will do."
-    },
-    "clearDataButton": {
-        "message": "Clear data",
-        "description": "Button in the settings dialog starting process to delete all data"
-    },
-    "deleteAllDataHeader": {
-        "message": "Delete all data?",
-        "description": "Header of the full-screen delete data confirmation screen"
-    },
-    "deleteAllDataBody": {
-        "message": "You are about to delete all of this application's saved account information, including all contacts and all messages. You can always link with your mobile device again, but that will not restore deleted messages.",
-        "description": "Text describing what exactly will happen if the user clicks the button to delete all data"
-    },
-    "deleteAllDataButton": {
-        "message": "Delete all data",
-        "description": "Text of the button that deletes all data"
-    },
-    "deleteAllDataProgress": {
-        "message": "Disconnecting and deleting all data",
-        "description": "Message shown to user when app is disconnected and data deleted"
-    },
-    "notifications": {
-        "message": "Notifications",
-        "description": "Header for notification settings"
-    },
-    "notificationSettingsDialog": {
-        "message": "When messages arrive, display notifications that reveal:",
-        "description": "Explain the purpose of the notification settings"
-    },
-    "disableNotifications": {
-        "message": "Disable notifications",
-        "description": "Label for disabling notifications"
-    },
-    "nameAndMessage": {
-        "message": "Both sender name and message",
-        "description": "Label for setting notifications to display name and message text"
-    },
-    "noNameOrMessage": {
-        "message": "Neither name nor message",
-        "description": "Label for setting notifications to display no name and no message text"
-    },
-    "nameOnly": {
-        "message": "Only sender name",
-        "description": "Label for setting notifications to display sender name only"
-    },
-    "newMessage": {
-        "message": "New Message",
-        "description": "Displayed in notifications for only 1 message"
-    },
-    "newMessages": {
-        "message": "New Messages",
-        "description": "Displayed in notifications for multiple messages"
-    },
-    "notificationMostRecentFrom": {
-        "message": "Most recent from:",
-        "description": "Displayed in notifications when setting is 'name only' and more than one message is waiting"
-    },
-    "notificationFrom": {
-        "message": "From:",
-        "description": "Displayed in notifications when setting is 'name only' and one message is waiting"
-    },
-    "notificationMostRecent": {
-        "message": "Most recent:",
-        "description": "Displayed in notifications when setting is 'name and message' and more than one message is waiting"
-    },
-    "messageNotSent": {
-        "message": "Message not sent.",
-        "description": "Informational label, appears on messages that failed to send"
-    },
-    "someRecipientsFailed": {
-        "message": "Some recipients failed.",
-        "description": "When you send to multiple recipients via a group, and the message went to some recipients but not others."
-    },
-    "showMore": {
-        "message": "Details",
-        "description": "Displays the details of a key change"
-    },
-    "showLess": {
-        "message": "Hide details",
-        "description": "Hides the details of a key change"
-    },
-    "learnMore": {
-        "message": "Learn more about verifying safety numbers",
-        "description": "Text that links to a support article on verifying safety numbers"
-    },
-    "expiredWarning": {
-        "message": "This version of Signal Desktop has expired. Please upgrade to the latest version to continue messaging.",
-        "description": "Warning notification that this version of the app has expired"
-    },
-    "androidMessageLengthWarning": {
-        "message": "Android clients will only receive the first 2000 characters of this message.",
-        "description": "Warning that long messages could not get received completely by Android clients."
-    },
-    "upgrade": {
-        "message": "Upgrade",
-        "description": "Label text for button to upgrade the app to the latest version"
-    },
-    "mediaMessage": {
-        "message": "Media message",
-        "description": "Description of a message that has an attachment and no text, displayed in the conversation list as a preview."
-    },
-    "unregisteredUser": {
-        "message": "Number is not registered",
-        "description": "Error message displayed when sending to an unregistered user."
-    },
-    "sync": {
-        "message": "Contacts",
-        "description": "Label for contact and group sync settings"
-    },
-    "syncExplanation": {
-        "message": "Import all Signal groups and contacts from your mobile device.",
-        "description": "Explanatory text for sync settings"
-    },
-    "lastSynced": {
-        "message": "Last import at",
-        "description": "Label for date and time of last sync operation"
-    },
-    "syncNow": {
-        "message": "Import now",
-        "description": "Label for a button that syncs contacts and groups from your phone"
-    },
-    "syncing": {
-        "message": "Importing...",
-        "description": "Label for a disabled sync button while sync is in progress."
-    },
-    "syncFailed": {
-        "message": "Import failed. Make sure your computer and your phone are connected to the internet.",
-        "description": "Informational text displayed if a sync operation times out."
-    },
-    "timestamp_s": {
-       "description": "Brief timestamp for messages sent less than a minute ago. Displayed in the conversation list and message bubble.",
-       "message": "now"
-    },
-    "timestamp_m": {
-       "description": "Brief timestamp for messages sent about one minute ago. Displayed in the conversation list and message bubble.",
-       "message": "1 minute"
-    },
-    "timestamp_h": {
-       "description": "Brief timestamp for messages sent about one hour ago. Displayed in the conversation list and message bubble.",
-       "message": "1 hour"
-    },
-    "timestampFormat_M": {
-       "description": "Timestamp format string for displaying month and day (but not the year) of a date within the current year, ex: use 'MMM D' for 'Aug 8', or 'D MMM' for '8 Aug'.",
-       "message": "MMM D"
-    },
-    "unblockToSend": {
-      "message": "Unblock this contact to send a message.",
-      "description": "Brief message shown when trying to message a blocked number"
-    },
-    "youChangedTheTimer": {
-      "message": "You set the timer to $time$.",
-      "description": "Message displayed when you change the message expiration timer in a conversation.",
-      "placeholders": {
-        "time": {
-          "content": "$1",
-          "example": "10m"
-        }
-=======
     }
   },
   "theyChangedTheTimer": {
@@ -1541,7 +1251,6 @@
       "time": {
         "content": "$2",
         "example": "10m"
->>>>>>> 185c05ce
       }
     }
   },
